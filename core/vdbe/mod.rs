--- conflicted
+++ resolved
@@ -2106,9 +2106,13 @@
                                 state.registers[*dest] = result;
                             }
                             ScalarFunc::IfNull => {}
-<<<<<<< HEAD
                             ScalarFunc::Iif => {}
-=======
+                            ScalarFunc::Instr => {
+                                let reg_value = &state.registers[*start_reg];
+                                let pattern_value = &state.registers[*start_reg + 1];
+                                let result = exec_instr(reg_value, pattern_value);
+                                state.registers[*dest] = result;
+                            }
                             ScalarFunc::LastInsertRowid => {
                                 if let Some(conn) = self.connection.upgrade() {
                                     state.registers[*dest] =
@@ -2116,13 +2120,6 @@
                                 } else {
                                     state.registers[*dest] = OwnedValue::Null;
                                 }
-                            }
->>>>>>> dddf8501
-                            ScalarFunc::Instr => {
-                                let reg_value = &state.registers[*start_reg];
-                                let pattern_value = &state.registers[*start_reg + 1];
-                                let result = exec_instr(reg_value, pattern_value);
-                                state.registers[*dest] = result;
                             }
                             ScalarFunc::Like => {
                                 let pattern = &state.registers[*start_reg];
